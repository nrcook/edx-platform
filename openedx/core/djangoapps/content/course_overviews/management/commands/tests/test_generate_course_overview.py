"""
Tests that the generate_course_overview management command actually generates course overviews.
"""
from django.core.management.base import CommandError
from mock import patch
from nose.plugins.attrib import attr

from openedx.core.djangoapps.content.course_overviews.management.commands import generate_course_overview
from openedx.core.djangoapps.content.course_overviews.models import CourseOverview

from xmodule.modulestore.tests.django_utils import ModuleStoreTestCase
from xmodule.modulestore.tests.factories import CourseFactory


@attr(shard=2)
class TestGenerateCourseOverview(ModuleStoreTestCase):
    """
    Tests course overview management command.
    """
    def setUp(self):
        """
        Create courses in modulestore.
        """
        super(TestGenerateCourseOverview, self).setUp()
        self.course_key_1 = CourseFactory.create().id
        self.course_key_2 = CourseFactory.create().id
        self.command = generate_course_overview.Command()

    def _assert_courses_not_in_overview(self, *courses):
        """
        Assert that courses doesn't exist in the course overviews.
        """
        course_keys = CourseOverview.get_all_course_keys()
        for expected_course_key in courses:
            self.assertNotIn(expected_course_key, course_keys)

    def _assert_courses_in_overview(self, *courses):
        """
        Assert courses exists in course overviews.
        """
        course_keys = CourseOverview.get_all_course_keys()
        for expected_course_key in courses:
            self.assertIn(expected_course_key, course_keys)

    def test_generate_all(self):
        """
        Test that all courses in the modulestore are loaded into course overviews.
        """
        # ensure that the newly created courses aren't in course overviews
        self._assert_courses_not_in_overview(self.course_key_1, self.course_key_2)
        self.command.handle(all_courses=True)

        # CourseOverview will be populated with all courses in the modulestore
        self._assert_courses_in_overview(self.course_key_1, self.course_key_2)

    def test_generate_one(self):
        """
        Test that a specified course is loaded into course overviews.
        """
        self._assert_courses_not_in_overview(self.course_key_1, self.course_key_2)
        self.command.handle(unicode(self.course_key_1), all_courses=False)
        self._assert_courses_in_overview(self.course_key_1)
        self._assert_courses_not_in_overview(self.course_key_2)

    def test_generate_force_update(self):
        self.command.handle(all_courses=True)

        # update each course
        updated_course_name = u'test_generate_course_overview.course_edit'
        for course_key in (self.course_key_1, self.course_key_2):
            course = self.store.get_course(course_key)
            course.display_name = updated_course_name
            self.store.update_item(course, self.user.id)

        # force_update course_key_1, but not course_key_2
        self.command.handle(unicode(self.course_key_1), all_courses=False, force_update=True)
        self.command.handle(unicode(self.course_key_2), all_courses=False, force_update=False)

        self.assertEquals(CourseOverview.get_from_id(self.course_key_1).display_name, updated_course_name)
        self.assertNotEquals(CourseOverview.get_from_id(self.course_key_2).display_name, updated_course_name)

    def test_invalid_key(self):
        """
        Test that CommandError is raised for invalid key.
        """
        with self.assertRaises(CommandError):
            self.command.handle('not/found', all_courses=False)

    @patch('openedx.core.djangoapps.content.course_overviews.models.log')
    def test_not_found_key(self, mock_log):
        """
        Test keys not found are logged.
        """
        self.command.handle('fake/course/id', all_courses=False)
        self.assertTrue(mock_log.exception.called)

    def test_no_params(self):
        """
        Test exception raised when no parameters are specified.
        """
        with self.assertRaises(CommandError):
            self.command.handle(all_courses=False)

    @patch('openedx.core.djangoapps.content.course_overviews.tasks.async_course_overview_update')
    def test_routing_key(self, mock_async_task):
        self.command.handle(all_courses=True, force_update=True, routing_key='my-routing-key', chunk_size=10000)

        called_kwargs = mock_async_task.apply_async.call_args_list[0][1]
<<<<<<< HEAD
        self.assertEquals(sorted([unicode(self.course_key_1), unicode(self.course_key_2)]), sorted(called_kwargs.pop('args')))
=======
        self.assertEquals(
            sorted([unicode(self.course_key_1), unicode(self.course_key_2)]),
            sorted(called_kwargs.pop('args'))
        )
>>>>>>> c1bdc75c
        self.assertEquals({
            'kwargs': {'force_update': True},
            'routing_key': 'my-routing-key'
        }, called_kwargs
        )
        self.assertEqual(1, mock_async_task.apply_async.call_count)<|MERGE_RESOLUTION|>--- conflicted
+++ resolved
@@ -106,14 +106,10 @@
         self.command.handle(all_courses=True, force_update=True, routing_key='my-routing-key', chunk_size=10000)
 
         called_kwargs = mock_async_task.apply_async.call_args_list[0][1]
-<<<<<<< HEAD
-        self.assertEquals(sorted([unicode(self.course_key_1), unicode(self.course_key_2)]), sorted(called_kwargs.pop('args')))
-=======
         self.assertEquals(
             sorted([unicode(self.course_key_1), unicode(self.course_key_2)]),
             sorted(called_kwargs.pop('args'))
         )
->>>>>>> c1bdc75c
         self.assertEquals({
             'kwargs': {'force_update': True},
             'routing_key': 'my-routing-key'
